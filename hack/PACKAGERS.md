Dear packager.

If you are looking to make docker available on your favorite software distribution,
this document is for you. It summarizes the requirements for building and running
docker.

## Getting started

We really want to help you package Docker successfully. Before anything, a good first step
is to introduce yourself on the [docker-dev mailing list](https://groups.google.com/forum/?fromgroups#!forum/docker-dev)
, explain what you''re trying to achieve, and tell us how we can help. Don''t worry, we don''t bite!
There might even be someone already working on packaging for the same distro!

You can also join the IRC channel - #docker and #docker-dev on Freenode are both active and friendly.

## Package name

If possible, your package should be called "docker". If that name is already taken, a second
choice is "lxc-docker".

## Official build vs distro build

The Docker project maintains its own build and release toolchain. It is pretty neat and entirely
based on Docker (surprise!). This toolchain is the canonical way to build Docker, and the only
method supported by the development team. We encourage you to give it a try, and if the circumstances
allow you to use it, we recommend that you do.

You might not be able to use the official build toolchain - usually because your distribution has a
toolchain and packaging policy of its own. We get it! Your house, your rules. The rest of this document
should give you the information you need to package Docker your way, without denaturing it in
the process.

## System build dependencies

To build docker, you will need the following system dependencies:

* An amd64 machine
* A recent version of git and mercurial
* Go version 1.2rc1
* A copy of libdevmapper.a (statically compiled), and associated headers
* A clean checkout of the source must be added to a valid Go [workspace](http://golang.org/doc/code.html#Workspaces)
under the path *src/github.com/dotcloud/docker*.

## Go dependencies

All Go dependencies are vendored under ./vendor. They are used by the official build,
so the source of truth for the current version is whatever is in ./vendor.

To use the vendored dependencies, simply make sure the path to ./vendor is included in $GOPATH.

If you would rather package these dependencies yourself, take a look at ./hack/vendor.sh for an
easy-to-parse list of the exact version for each.

NOTE: if you''re not able to package the exact version (to the exact commit) of a given dependency,
please get in touch so we can remediate! Who knows what discrepancies can be caused by even the
slightest deviation. We promise to do our best to make everybody happy.

## Disabling CGO for the net package

Make sure to disable CGO on your system for the net package using `-tags netgo`,
and then recompile the standard library on the build machine:

```bash
go install -ldflags '-w -linkmode external -extldflags "-static -Wl,--unresolved-symbols=ignore-in-shared-libs"' -tags netgo -a std
```

## Building Docker

To build the docker binary, run the following command with the source checkout as the
working directory:

```bash
./hack/make.sh binary
```

This will create a static binary under *./bundles/$VERSION/binary/docker-$VERSION*, where
*$VERSION* is the contents of the file *./VERSION*.

You are encouraged to use ./hack/make.sh without modification. If you must absolutely write
your own script (are you really, really sure you need to? make.sh is really not that complicated),
then please take care to respect the following:

* In *./hack/make.sh*: $LDFLAGS, $BUILDFLAGS, $VERSION and $GITCOMMIT
* In *./hack/make/binary*: the exact build command to run

You may be tempted to tweak these settings. In particular, being a rigorous maintainer, you may want
to disable static linking. Please don''t! Docker *needs* to be statically linked to function properly.
You would do the users of your distro a disservice and "void the docker warranty" by changing the flags.

A good comparison is Busybox: all distros package it as a statically linked binary, because it just
makes sense. Docker is the same way.

## Testing Docker

Before releasing your binary, make sure to run the tests! Run the following command with the source
checkout as the working directory:

```bash
./hack/make.sh test
```

The test suite includes both live integration tests and unit tests, so you will need all runtime
dependencies to be installed (see below).

The test suite will also download a small test container, so you will need internet connectivity.

## Runtime dependencies

To run properly, docker needs the following software to be installed at runtime:

* GNU Tar version 1.26 or later
* iproute2 version 3.5 or later (build after 2012-05-21), and specifically the "ip" utility.
* iptables version 1.4 or later
* The lxc utility scripts (http://lxc.sourceforge.net) version 0.8 or later.
<<<<<<< HEAD
* Git version 1.7 or later 
* XZ Utils 4.9 or later
=======
* Git version 1.7 or later
>>>>>>> f6913592

## Kernel dependencies

Docker in daemon mode has specific kernel requirements. For details, see
http://docs.docker.io/en/latest/installation/kernel/

Note that Docker also has a client mode, which can run on virtually any linux kernel (it even builds
on OSX!).

## Init script

Docker expects to run as a daemon at machine startup. Your package will need to include a script
for your distro''s process supervisor of choice.

Docker should be run as root, with the following arguments:

```
docker -d
```<|MERGE_RESOLUTION|>--- conflicted
+++ resolved
@@ -112,12 +112,8 @@
 * iproute2 version 3.5 or later (build after 2012-05-21), and specifically the "ip" utility.
 * iptables version 1.4 or later
 * The lxc utility scripts (http://lxc.sourceforge.net) version 0.8 or later.
-<<<<<<< HEAD
 * Git version 1.7 or later 
 * XZ Utils 4.9 or later
-=======
-* Git version 1.7 or later
->>>>>>> f6913592
 
 ## Kernel dependencies
 
