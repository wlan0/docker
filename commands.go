--- conflicted
+++ resolved
@@ -8,12 +8,8 @@
 	"github.com/dotcloud/docker/auth"
 	"github.com/dotcloud/docker/rcli"
 	"io"
-<<<<<<< HEAD
+	"log"
 	"math/rand"
-=======
-	"io/ioutil"
-	"log"
->>>>>>> f7837599
 	"net/http"
 	"net/url"
 	"path"
@@ -794,14 +790,10 @@
 }
 
 func NewServer() (*Server, error) {
-<<<<<<< HEAD
 	rand.Seed(time.Now().UTC().UnixNano())
-=======
-	future.Seed()
 	if runtime.GOARCH != "amd64" {
 		log.Fatalf("The docker runtime currently only supports amd64 (not %s). This will change in the future. Aborting.", runtime.GOARCH)
 	}
->>>>>>> f7837599
 	// if err != nil {
 	// 	return nil, err
 	// }
